--- conflicted
+++ resolved
@@ -210,137 +210,8 @@
     res.render('publish/start', { errors });
 });
 
-<<<<<<< HEAD
-publish.get('/title', (req: Request, res: Response) => {
-    res.render('publish/title');
-=======
 publish.get('/title', (req: AuthedRequest, res: Response) => {
     res.render('publish/title', { errors: req.session.errors });
->>>>>>> 806bce48
-});
-
-publish.post('/title', upload.none(), (req: Request, res: Response) => {
-    if (!req.body?.title) {
-        logger.error('The user failed to supply a title in the request');
-        res.status(400);
-        res.render(
-            'publish/title',
-            {
-            errors: generateViewErrors(undefined, 500, [generateError('title', 'errors.title.missing', {})])
-        });
-        return;
-    }
-    req.session.currentTitle = req.body.title;
-    req.session.save();
-    const lang = req.i18n.language;
-    res.redirect(
-        `/${lang}/${req.i18n.t('routes.publish.start', { lng: lang })}/${req.i18n.t('routes.publish.upload', { lng: lang })}`
-    );
-});
-
-publish.get('/upload', (req: AuthedRequest, res: Response) => {
-    const currentTitle = req.session.currentTitle;
-    const currentDataset = req.session.currentDataset;
-    if (!currentDataset && !currentTitle) {
-        logger.error('There is no title or currentDataset in the session.  Abandoning this create journey');
-        req.session.errors = generateViewErrors(undefined, 500, [generateError('title', 'errors.title.missing', {})]);
-        req.session.save();
-        const lang = req.i18n.language;
-        res.redirect(
-            `/${lang}/${req.i18n.t('routes.publish.start', { lng: lang })}/${t('routes.publish.title', { lng: lang })}`
-        );
-        return;
-    }
-    const title = currentDataset?.datasetInfo?.find((info) => info.language === req.i18n.language) || currentTitle;
-    res.render('publish/upload', { title });
-});
-
-publish.post('/upload', upload.single('csv'), async (req: AuthedRequest, res: Response) => {
-    if (req.session.currentDataset) {
-        logger.info('Dataset present... Amending existing Dataset');
-        await uploadNewFileToExistingDataset(req, res);
-    } else {
-        logger.info('Creating a new dataset');
-        await createNewDataset(req, res);
-    }
-});
-
-publish.get('/preview', async (req: AuthedRequest, res: Response) => {
-    const lang = req.i18n.language;
-    const statsWalesApi = new StatsWalesApi(lang, req.jwt);
-
-    const currentDataset = checkCurrentDataset(req, res);
-    if (!currentDataset) {
-        return;
-    }
-
-    const currentRevision = checkCurrentRevision(req, res);
-    if (!currentRevision) {
-        return;
-    }
-
-    const currentFileImport = checkCurrentFileImport(req, res);
-    if (!currentFileImport) {
-        return;
-    }
-    const file = req.file;
-    if (!file) {
-        generateFileError(req, res);
-        return;
-    }
-
-    const fileName = file.originalname;
-    const fileData = new Blob([file.buffer], { type: file.mimetype });
-    const processedCSV = await statsWalesApi.uploadCSVtoCreateDataset(fileData, fileName, title);
-    handleProcessedCSV(processedCSV, req, res);
-}
-
-async function uploadNewFileToExistingDataset(req: AuthedRequest, res: Response) {
-    const lang = req.i18n.language;
-    const statsWalesApi = new StatsWalesApi(lang, req.jwt);
-    const currentDataset = checkCurrentDataset(req, res);
-    const currentRevision = checkCurrentRevision(req, res);
-    if (!currentDataset || !currentRevision) {
-        return;
-    }
-
-    if (!req.file) {
-        generateFileError(req, res);
-        return;
-    }
-
-    const fileName = req.file.originalname;
-    const fileData = new Blob([req.file.buffer], { type: req.file.mimetype });
-
-    const processedCSV = await statsWalesApi.uploadCSVToFixDataset(
-        currentDataset.id,
-        currentRevision.id,
-        fileData,
-        fileName
-    );
-    handleProcessedCSV(processedCSV, req, res);
-}
-
-function cleanupSession(req: AuthedRequest) {
-    req.session.currentDataset = undefined;
-    req.session.currentRevision = undefined;
-    req.session.currentImport = undefined;
-    req.session.dimensionCreationRequest = undefined;
-    req.session.errors = undefined;
-    req.session.save();
-}
-
-publish.get('/', (req: Request, res: Response) => {
-    const errors = req.session.errors;
-    // This is the start, there are a number of reason we can end up here
-    // from errors in a previous attempt to just starting a new dataset.
-    // So lets clean up any remaining session data.
-    cleanupSession(req);
-    res.render('publish/start', { errors });
-});
-
-publish.get('/title', (req: AuthedRequest, res: Response) => {
-    res.render('publish/title');
 });
 
 publish.post('/title', upload.none(), (req: AuthedRequest, res: Response) => {
@@ -350,8 +221,8 @@
         res.render(
             'publish/title',
             {
-            errors: generateViewErrors(undefined, 500, [generateError('title', 'errors.title.missing', {})])
-        });
+                errors: generateViewErrors(undefined, 500, [generateError('title', 'errors.title.missing', {})])
+            });
         return;
     }
     req.session.currentTitle = req.body.title;
@@ -362,7 +233,7 @@
     );
 });
 
-publish.get('/upload', (req: Request, res: Response) => {
+publish.get('/upload', (req: AuthedRequest, res: Response) => {
     const currentTitle = req.session.currentTitle;
     const currentDataset = req.session.currentDataset;
     if (!currentDataset && !currentTitle) {
