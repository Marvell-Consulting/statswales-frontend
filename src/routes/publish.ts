--- conflicted
+++ resolved
@@ -40,7 +40,6 @@
     req.session.save();
     return true;
 }
-<<<<<<< HEAD
 
 function generateFileError(req: AuthedRequest, res: Response) {
     logger.debug('Attached file was missing on this request');
@@ -120,7 +119,7 @@
     return currentFileImport;
 }
 
-function handleProcessedCSV(processedCSV: UploadDTO | UploadErrDTO, req: AuthedRequest, res: Response) {
+async function handleProcessedCSV(processedCSV: UploadDTO | UploadErrDTO, req: AuthedRequest, res: Response) {
     if (processedCSV.success) {
         const viewDTO = processedCSV as ViewDTO;
         if (!viewDTO.dataset) {
@@ -131,8 +130,7 @@
         setCurrentToSession(viewDTO.dataset, req);
         res.redirect(`/${req.i18n.language}/publish/preview`);
     } else {
-        res.status(400);
-        res.render('publish/upload', processedCSV);
+        await createNewDataset(req, res);
     }
 }
 
@@ -155,126 +153,7 @@
     const fileName = file.originalname;
     const fileData = new Blob([file.buffer], { type: file.mimetype });
     const processedCSV = await statsWalesApi.uploadCSVtoCreateDataset(fileData, fileName, title);
-    handleProcessedCSV(processedCSV, req, res);
-}
-
-async function uploadNewFileToExistingDataset(req: AuthedRequest, res: Response) {
-=======
-
-function generateFileError(req: AuthedRequest, res: Response) {
-    logger.debug('Attached file was missing on this request');
-    const err: ViewErrDTO = {
-        success: false,
-        status: 400,
-        dataset_id: undefined,
-        errors: [
-            {
-                field: 'csv',
-                tag: {
-                    name: 'errors.upload.no-csv-data',
-                    params: {}
-                }
-            }
-        ]
-    };
-    res.status(400);
-    res.render('publish/upload', err);
-}
-
-function generateError(field: string, tag: string, params: object): ViewError {
-    return {
-        field,
-        tag: {
-            name: tag,
-            params
-        }
-    };
-}
-
-function generateViewErrors(datasetID: string | undefined, statusCode: number, errors: ViewError[]): ViewErrDTO {
-    return {
-        success: false,
-        status: statusCode,
-        errors,
-        dataset_id: datasetID
-    } as ViewErrDTO;
-}
-
-function checkCurrentDataset(req: AuthedRequest, res: Response): DatasetDTO | undefined {
-    const currentDataset = req.session.currentDataset;
-    if (!currentDataset) {
-        logger.error('No current dataset found in the session... user may have navigated here by mistake');
-        req.session.errors = generateViewErrors(undefined, 500, [
-            generateError('session', 'errors.session.current_dataset_missing', {})
-        ]);
-        res.redirect(`/${req.i18n.language}/${req.t('routes.publish.start')}/`);
-        return undefined;
-    }
-    return currentDataset;
-}
-
-function checkCurrentRevision(req: AuthedRequest, res: Response): RevisionDTO | undefined {
-    const currentRevision = req.session.currentRevision;
-    if (!currentRevision) {
-        logger.error('No current revision found in the session... user may have navigated here by mistake');
-        req.session.errors = generateViewErrors(undefined, 500, [
-            generateError('session', 'errors.session.current_revision_missing', {})
-        ]);
-        res.redirect(`/${req.i18n.language}/${req.t('routes.publish.start')}/`);
-        return undefined;
-    }
-    return currentRevision;
-}
-
-function checkCurrentFileImport(req: AuthedRequest, res: Response): ImportDTO | undefined {
-    const currentFileImport = req.session.currentImport;
-    if (!currentFileImport) {
-        logger.error('No current import found in the session... user may have navigated here by mistake');
-        req.session.errors = generateViewErrors(undefined, 500, [
-            generateError('session', 'errors.session.current_import_missing', {})
-        ]);
-        res.redirect(`/${req.i18n.language}/${req.t('routes.publish.start')}/`);
-        return undefined;
-    }
-    return currentFileImport;
-}
-
-function handleProcessedCSV(processedCSV: UploadDTO | UploadErrDTO, req: AuthedRequest, res: Response) {
-    if (processedCSV.success) {
-        const viewDTO = processedCSV as ViewDTO;
-        if (!viewDTO.dataset) {
-            res.status(500);
-            res.render('publish/upload', processedCSV);
-            return;
-        }
-        setCurrentToSession(viewDTO.dataset, req);
-        res.redirect(`/${req.i18n.language}/publish/preview`);
-    } else {
-        res.status(400);
-        res.render('publish/upload', processedCSV);
-    }
-}
-
-async function createNewDataset(req: AuthedRequest, res: Response) {
-    const lang = req.i18n.language;
-    const statsWalesApi = new StatsWalesApi(lang, req.jwt);
-    const title = req.session.currentTitle;
-    if (!title) {
-        logger.debug('Current title was missing from the session.  Something might have gone wrong');
-        req.session.errors = generateViewErrors(undefined, 400, [generateError('title', 'errors.title_missing', {})]);
-        res.redirect(`/${req.i18n.language}/${req.t('routes.publish.start')}/${t('routes.publish.title')}`);
-        return;
-    }
-    const file = req.file;
-    if (!file) {
-        generateFileError(req, res);
-        return;
-    }
-
-    const fileName = file.originalname;
-    const fileData = new Blob([file.buffer], { type: file.mimetype });
-    const processedCSV = await statsWalesApi.uploadCSVtoCreateDataset(fileData, fileName, title);
-    handleProcessedCSV(processedCSV, req, res);
+    await handleProcessedCSV(processedCSV, req, res);
 }
 
 async function uploadNewFileToExistingDataset(req: AuthedRequest, res: Response) {
@@ -300,7 +179,7 @@
         fileData,
         fileName
     );
-    handleProcessedCSV(processedCSV, req, res);
+    await handleProcessedCSV(processedCSV, req, res);
 }
 
 function cleanupSession(req: AuthedRequest) {
@@ -312,7 +191,7 @@
     req.session.save();
 }
 
-publish.get('/', (req: Request, res: Response) => {
+publish.get('/', (req: AuthedRequest, res: Response) => {
     const errors = req.session.errors;
     // This is the start, there are a number of reason we can end up here
     // from errors in a previous attempt to just starting a new dataset.
@@ -321,93 +200,8 @@
     res.render('publish/start', { errors });
 });
 
-publish.get('/title', (req: Request, res: Response) => {
-    res.render('publish/title');
-});
-
-publish.post('/title', upload.none(), (req: Request, res: Response) => {
-    if (!req.body?.title) {
-        logger.error('The user failed to supply a title in the request');
-        res.status(400);
-        res.render(
-            'publish/title',
-            generateViewErrors(undefined, 500, [generateError('title', 'errors.title.missing', {})])
-        );
-        return;
-    }
-    req.session.currentTitle = req.body.title;
-    res.redirect(`/${req.i18n.language}/${req.t('routes.publish.start')}/${req.t('routes.publish.upload')}`);
-});
-
-publish.get('/upload', (req: Request, res: Response) => {
-    const currentTitle = req.session.currentTitle;
-    const currentDataset = req.session.currentDataset;
-    if (!currentDataset || !currentTitle) {
-        logger.error('There is no title or currentDataset in the session.  Abandoning this create journey');
-        req.session.errors = generateViewErrors(undefined, 500, [generateError('title', 'errors.title.missing', {})]);
-        res.redirect(`/${req.i18n.language}/${req.t('routes.publish.start')}/${t('routes.publish.title')}`);
-        return;
-    }
-    const title = currentDataset.datasetInfo?.find((info) => info.language === req.i18n.language) || currentTitle;
-    res.render('publish/upload', { title });
-});
-
-publish.post('/upload', upload.single('csv'), async (req: AuthedRequest, res: Response) => {
-    if (req.session.currentDataset) {
-        await uploadNewFileToExistingDataset(req, res);
-    } else {
-        await createNewDataset(req, res);
-    }
-});
-
-publish.get('/preview', async (req: AuthedRequest, res: Response) => {
->>>>>>> 548b5455
-    const lang = req.i18n.language;
-    const statsWalesApi = new StatsWalesApi(lang, req.jwt);
-    const currentDataset = checkCurrentDataset(req, res);
-    const currentRevision = checkCurrentRevision(req, res);
-    if (!currentDataset || !currentRevision) {
-        return;
-    }
-
-<<<<<<< HEAD
-    if (!req.file) {
-        generateFileError(req, res);
-        return;
-    }
-
-    const fileName = req.file.originalname;
-    const fileData = new Blob([req.file.buffer], { type: req.file.mimetype });
-
-    const processedCSV = await statsWalesApi.uploadCSVToFixDataset(
-        currentDataset.id,
-        currentRevision.id,
-        fileData,
-        fileName
-    );
-    handleProcessedCSV(processedCSV, req, res);
-}
-
-function cleanupSession(req: AuthedRequest) {
-    req.session.currentDataset = undefined;
-    req.session.currentRevision = undefined;
-    req.session.currentImport = undefined;
-    req.session.dimensionCreationRequest = undefined;
-    req.session.errors = undefined;
-    req.session.save();
-}
-
-publish.get('/', (req: Request, res: Response) => {
-    const errors = req.session.errors;
-    // This is the start, there are a number of reason we can end up here
-    // from errors in a previous attempt to just starting a new dataset.
-    // So lets clean up any remaining session data.
-    cleanupSession(req);
-    res.render('publish/start', { errors });
-});
-
 publish.get('/title', (req: AuthedRequest, res: Response) => {
-    res.render('publish/title');
+    res.render('publish/title', { errors: req.session.errors });
 });
 
 publish.post('/title', upload.none(), (req: AuthedRequest, res: Response) => {
@@ -418,23 +212,13 @@
             'publish/title',
             generateViewErrors(undefined, 500, [generateError('title', 'errors.title.missing', {})])
         );
-=======
-    const currentDataset = checkCurrentDataset(req, res);
-    if (!currentDataset) {
-        return;
-    }
-
-    const currentRevision = checkCurrentRevision(req, res);
-    if (!currentRevision) {
->>>>>>> 548b5455
         return;
     }
     req.session.currentTitle = req.body.title;
     res.redirect(`/${req.i18n.language}/${req.t('routes.publish.start')}/${req.t('routes.publish.upload')}`);
 });
 
-<<<<<<< HEAD
-publish.get('/upload', (req: Request, res: Response) => {
+publish.get('/upload', (req: AuthedRequest, res: Response) => {
     const currentTitle = req.session.currentTitle;
     const currentDataset = req.session.currentDataset;
     if (!currentDataset || !currentTitle) {
@@ -466,10 +250,6 @@
 
     const currentRevision = checkCurrentRevision(req, res);
     if (!currentRevision) {
-=======
-    const currentFileImport = checkCurrentFileImport(req, res);
-    if (!currentFileImport) {
->>>>>>> 548b5455
         return;
     }
 
