import { LookupTableDTO } from './lookup-table';
import { MeasureInfoDTO } from './measure-info';

export class MeasureDTO {
    id: string;
    dataset_id: string;
    fact_table_column: string;
    join_column: string | null;
<<<<<<< HEAD
    lookup_table?: LookupTableDTO;
    measure_info: MeasureInfoDTO[] | undefined;
=======
    lookup_table?: LookupTable;
    measure_info?: MeasureInfo[];
>>>>>>> 03b186a9
}<|MERGE_RESOLUTION|>--- conflicted
+++ resolved
@@ -6,11 +6,6 @@
     dataset_id: string;
     fact_table_column: string;
     join_column: string | null;
-<<<<<<< HEAD
     lookup_table?: LookupTableDTO;
-    measure_info: MeasureInfoDTO[] | undefined;
-=======
-    lookup_table?: LookupTable;
-    measure_info?: MeasureInfo[];
->>>>>>> 03b186a9
+    measure_info?: MeasureInfoDTO[];
 }