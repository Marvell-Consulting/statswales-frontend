import { ReadableStream } from 'node:stream/web';

import { logger as parentLogger } from '../utils/logger';
import { DatasetDTO } from '../dtos/dataset';
import { appConfig } from '../config';
import { HttpMethod } from '../enums/http-method';
import { ApiException } from '../exceptions/api.exception';
import { Locale } from '../enums/locale';
import { DatasetListItemDTO } from '../dtos/dataset-list-item';
import { ResultsetWithCount } from '../interfaces/resultset-with-count';
import { FileFormat } from '../enums/file-format';
<<<<<<< HEAD
import { AuthProvider } from '../enums/auth-providers';
import { ViewDTO } from '../dtos/view-dto';
=======
>>>>>>> 62648dff

const config = appConfig();

const logger = parentLogger.child({ service: 'consumer-api' });

interface fetchParams {
  url: string;
  method?: HttpMethod;
  body?: FormData | string;
  json?: unknown;
  headers?: Record<string, string>;
  lang?: Locale;
}

export class ConsumerApi {
  private readonly backendUrl = config.backend.url;

  constructor(private lang = Locale.English) {}

  public async fetch({ url, method = HttpMethod.Get, body, json, headers, lang }: fetchParams): Promise<Response> {
    /* eslint-disable @typescript-eslint/naming-convention */
    const head = {
      'Accept-Language': lang || this.lang,
      ...(json ? { 'Content-Type': 'application/json; charset=UTF-8' } : {}),
      ...headers
    };
    /* eslint-enable @typescript-eslint/naming-convention */

    // if json is passed, then body will be ignored
    const data = json ? JSON.stringify(json) : body;

    return fetch(`${this.backendUrl}/${url}`, { method, headers: head, body: data })
      .then(async (response: Response) => {
        if (!response.ok) {
          const body = await new Response(response.body).text();
          if (body) {
            throw new ApiException(response.statusText, response.status, body);
          }
          throw new ApiException(response.statusText, response.status);
        }
        return response;
      })
      .catch((error) => {
        logger.error(`An api error occurred with status '${error.status}' and message '${error.message}'`);
        throw new ApiException(error.message, error.status, error.body);
      });
  }

  public async ping(): Promise<boolean> {
    return this.fetch({ url: 'healthcheck' }).then(() => true);
  }

  public async getPublishedDatasetList(page = 1, limit = 20): Promise<ResultsetWithCount<DatasetListItemDTO>> {
    logger.debug(`Fetching published dataset list...`);
    const qs = `${new URLSearchParams({ page: page.toString(), limit: limit.toString() }).toString()}`;

    return this.fetch({ url: `published/list?${qs}` }).then(
      (response) => response.json() as unknown as ResultsetWithCount<DatasetListItemDTO>
    );
  }

  public async getPublishedDataset(datasetId: string): Promise<DatasetDTO> {
    logger.debug(`Fetching published dataset: ${datasetId}`);
    return this.fetch({ url: `published/${datasetId}` }).then((response) => response.json() as unknown as DatasetDTO);
  }

  public async getPublishedDatasetView(
    datasetId: string,
    pageSize: number,
    pageNumber: number,
    sortBy?: string
  ): Promise<ViewDTO> {
    logger.debug(`Fetching published view of dataset: ${datasetId}`);
    let params = '';
    if (sortBy) {
      params = `${new URLSearchParams({ page_number: pageNumber.toString(), page_size: pageSize.toString(), sort_by: sortBy }).toString()}`;
    } else {
      params = `${new URLSearchParams({ page_number: pageNumber.toString(), page_size: pageSize.toString() }).toString()}`;
    }
    return this.fetch({ url: `published/${datasetId}/view?${params}` }).then(
      (response) => response.json() as unknown as ViewDTO
    );
  }

  public async getCubeFileStream(datasetId: string, format: FileFormat, language: Locale): Promise<ReadableStream> {
    logger.debug(`Fetching ${format} stream for dataset: ${datasetId}...`);

    return this.fetch({
      url: `published/${datasetId}/download/${format}`,
      lang: language
    }).then((response) => response.body as ReadableStream);
  }
}<|MERGE_RESOLUTION|>--- conflicted
+++ resolved
@@ -8,12 +8,8 @@
 import { Locale } from '../enums/locale';
 import { DatasetListItemDTO } from '../dtos/dataset-list-item';
 import { ResultsetWithCount } from '../interfaces/resultset-with-count';
-import { FileFormat } from '../enums/file-format';
-<<<<<<< HEAD
 import { AuthProvider } from '../enums/auth-providers';
 import { ViewDTO } from '../dtos/view-dto';
-=======
->>>>>>> 62648dff
 
 const config = appConfig();
 
