--- conflicted
+++ resolved
@@ -62,7 +62,6 @@
                         <%= t('header.navigation.menu') %>
                     </button>
                     <ul id="navigation" class="govuk-header__navigation-list">
-<<<<<<< HEAD
                         <li class="govuk-header__navigation-item govuk-header__navigation-item--active">
                             <a class="govuk-header__link" href="/<%= i18n.language %>/publish">
                                 <%= t('header.navigation.publish_dataset') %>
@@ -79,8 +78,6 @@
                                 <%= t('header.navigation.list_datasets') %>
                             </a>
                         </li>
-=======
->>>>>>> 314c6705
                         <% if (locals?.isAuthenticated) { %>
                             <li class="govuk-header__navigation-item govuk-header__navigation-item--active">
                                 <a class="govuk-header__link" href="/<%= i18n.language %>/auth/logout">
